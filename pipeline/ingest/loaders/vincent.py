import pathlib
import json
from datetime import datetime
import scipy.io as spio
import numpy as np
<<<<<<< HEAD
import h5py
import ast

from .jrclust import JRCLUST

=======
import os
>>>>>>> 4e8c42a0

"""
This module houses a LoaderClass for Vincent's data format
    Input: 
        + root_data_dir: root directory of the data for all subjects
        + config: configuration parameters (typically, dj.config) 
        
Any loader class must have the following interfaces:

    `load_sessions` function:   finds the recording sessions for a subject, within the 
                                root data directory and locates the session files  
        Input: 
            + subject_name: subject name (i.e. "subject_id" in lab.Subject
        Output: A list of dictionary, each represents one session to be ingested, with the following keys:
            + subject_id: (str) subject id
            + session_date: (date) session's date 
            + session_time: (time) session's time 
            + session_basename: (str) the id to reference all session files 
            + username: experimenter's username associated with this session (i.e. "username" in lab.Person)
            + rig: the rig the session performed on (i.e. "rig" in lab.Rig)
            + session_files: list of associated files (relative path with respect to the root data directory)

    `load_behavior` function:   loads data related to trial structure, TTLs and 
                                any data not originating from ephys or video tracking
        Input: 
            + session_dir
            + subject_name 
            + session_basename
        Output:
        
    `load_tracking` function:   loads data output from video tracking
        Input:
        Output:
        
    `load_ephys` function:  loads processed ephys data
        Input:
        Output:
"""


class VincentLoader:

    tracking_camera = 'WT_Camera_Vincent 0'
    tracking_fps = 500
    default_task = 'hf wheel'

    def __init__(self, root_data_dir, config={}):
        self.config = config
        self.root_data_dir = pathlib.Path(root_data_dir)
        self.loader_name = self.__class__.__name__

    def load_sessions(self, subject_name):
        subj_dir = self.root_data_dir / subject_name
        if not subj_dir.exists():
            raise FileNotFoundError(f'{subj_dir} not found!')

        # find all sessions' json files, which contain the processed files for each session
        all_sessions = list(subj_dir.rglob('**/*info.json'))

        # ---- parse processed data folders:
        for sess in all_sessions:
            with open(sess.absolute()) as f:
                sessinfo = json.load(f)
            sess_datetime = datetime.strptime(sessinfo['date'], '%d-%b-%Y %H:%M:%S')
            # if needed, short form date can be retrieved here. Else, get it from sess_datetime
            # sess_shortdate = sessinfo['shortDate']
            # find the basename of the other related files for this session
            sess_basename = sessinfo['baseName']
            data_dir = sess.parent
            # find all associated files
            session_files = [sess.relative_to(self.root_data_dir)
                             for sess in data_dir.glob(f'{sess_basename}*')]

            yield {'subject_id': subject_name,
                   'session_date': sess_datetime.date(),
                   'session_time': sess_datetime.time(),
                   'session_basename': sess_basename,
                   'session_files': session_files,
                   'username': self.config['custom']['username'],
                   'rig': self.config['custom']['rig']}

    def load_behavior(self, session_dir, subject_name, session_basename):
        # return data entries for tables
        #   Task            task
        #   Photostim       return all info available,
        #           PhotostimLocation Location can be provided later
        #   SessionTrial    trial number / start_time stop_time
        #   PhotostimTrial  trial number for trials that contain photostim
        #   PhotostimEvent  PhotostimTrial photostim_event_id  Photostim photostim_event_time power
        #   Project         project_name

        # ---- get task type from the session file ----
        session_info_file = list(session_dir.glob(f'{session_basename}*.json'))
        with open(session_info_file[0]) as f:
            sessinfo = json.load(f)
        task = sessinfo.get('task', self.default_task) # if task not specified, set default (e.g, head-fixed wheel running)

        # ---- get Photostim parameters (need to export notes first) ----
        photostim_params = sessinfo.get('photoStim')  #
        if photostim_params:
            if not isinstance(photostim_params, list):
                photostim_params_copy = photostim_params.copy()
                photostim_params = [photostim_params_copy]

            photostims = []  
            for psp in photostim_params:
                photostim = {'photo_stim': psp['protocolNum'],
                             'photostim_device': psp['stimDevice'],
                             'power': psp['stimPower'],
                             'pulse_duration': psp['pulseDur'],
                             'pulse_frequency': psp['stimFreq'],
                             'pulses_per_train': psp['trainLength'],
                             'waveform': psp.get('waveform', []),
                             **psp.get('photostim_location', {})}  # TODO: get photostim_location from FO implant info
                photostims.append(photostim)

        # ---- load files with TTLs and trial data ----
        ephys_dir = session_dir / 'SpikeSorting' / session_basename
        if not ephys_dir.exists():
            raise FileNotFoundError(f'{ephys_dir} not found!')
        ttl_file = os.path.join(ephys_dir, session_basename + '_TTLs.dat')
        with open(ttl_file, 'rb') as fid:
            ttl_ts = np.fromfile(fid, np.single)
        # load .dat with numpy. Load into 2 columns: .reshape((-1, 2)); to transpose: .T

        # ---- get trial info ----
        # (can be found in session's json file, or read from trial.csv. Frst solution is the most straightforward)
        trial_structure = sessinfo.get('trials')
        if trial_structure:
            # get trial structure then apply structure to TTLs
            session_trials = []
            photostim_trials = []
            photostim_events = []
            ttl_id = np.arange(len(ttl_ts))
            photostim_power_array = np.tile(power, len(ttl_ts))
            for tr in trial_structure:
                trials = {'trial': tr['trialNum'],
                          'start_time': tr['start'],
                          'stop_time': tr['stop']}
                if tr['isphotostim']:
                    photostim_trial = {'sessiontrial': tr['trialNum']}
                    ttl_idx = (ttl_ts >= tr['start']) & (ttl_ts < tr['stop'])
                    photostim_event = {'photostimtrial' : photostim_trial,
                                    'photostim_event_id': ttl_id[ttl_idx],
                                    'photostim_event_time': ttl_ts[ttl_idx]-tr['start'],
                                    'photostim_power': photostim_power_array[ttl_idx]}
                session_trials.append(trials)
                photostim_trials.append(photostim_trial)
                photostim_events.append(photostim_event)

        if subject_name.find('vIRt'):
            project = 'vIRt'
        else:
            project = []

        return [{
             'task': task,
             'photostims' : photostims,
             'session_trials': session_trials,
             'photostim_trials': photostim_trials,
             'photostim_events': photostim_events,
             'project': project}]

    def load_tracking(self, session_dir, subject_name, session_datetime):
        # TODO: decide where wheel position data from rotary encoder goes.
        #  For now, this is considered tracking data, although it's not video based.

        # ---- identify the .mat file for tracking data ----
        tracking_dir = session_dir / 'WhiskerTracking'
        if not tracking_dir.exists():
            raise FileNotFoundError(f'{tracking_dir} not found!')
        datetime_str = datetime.strftime(session_datetime, '%Y%m%d%H%M%S')

        tracking_fp = list(tracking_dir.glob(f'{subject_name}*{datetime_str}*.mat'))

        if len(tracking_fp) != 1:
            raise FileNotFoundError(f'Unable to find tracking .mat - Found: {tracking_fp}')
        else:
            tracking_fp = tracking_fp[0]

        # ---- load .mat and extract whisker data ----
        trk_mat = spio.loadmat(tracking_fp, struct_as_record=False, squeeze_me=True)[tracking_fp.stem]

        frames = np.arange(max(trk_mat.fid) + 1)  # frame number with respect to tracking

        whisker_inds = np.unique(trk_mat.wid)
        whiskers = {wid: {} for wid in whisker_inds}
        for wid in whisker_inds:
            matched_wid = trk_mat.wid == wid
            matched_fid = trk_mat.fid[matched_wid]
            _, matched_frame_idx, _ = np.intersect1d(matched_fid, frames, return_indices=True)

            for var in ('follicle_x', 'follicle_y', 'angle'):
                d = np.full(len(frames), np.nan)
                d[matched_frame_idx] = getattr(trk_mat, var)[matched_wid]
                whiskers[wid][var] = d

        # ---- Time sync ----
        # TODO: any time synchronization here
        # ---- return ----
        # Return a list of dictionary
        # each member dict represents tracking data for one tracking device

        return [{'tracking_device': self.tracking_camera,
                 'tracking_timestamps': frames / self.fps,
                 'tracking_files': [tracking_fp.relative_to(self.root_data_dir)],
                 'WhiskerTracking': [{'whisker_idx': wid, **wdata} for wid, wdata in whiskers.items()]}]

    def load_ephys(self, session_dir, subject_name, session_datetime):
        datetime_str = datetime.strftime(session_datetime, '%Y%m%d%H%M%S')

        analysis_dir = session_dir / 'Analysis' / f'{subject_name}_{datetime_str}'
        if not analysis_dir.exists():
            raise FileNotFoundError(f'{analysis_dir} not found!')

        # Expect 3 files per probe: .spikes.mat; recInfo.mat; .prb
        # As an example, only expect one probe per session
        jrclust_fp = list(analysis_dir.glob('*.spikes.mat'))
        recinfo_fp = list(analysis_dir.glob('*recInfo.mat'))
        prb_adaptor_fp = list(analysis_dir.glob('*.prb'))

        if len(jrclust_fp) != 1:
            raise FileNotFoundError(f'Unable to find one JRCLUST file - Found: {jrclust_fp}')
        if len(recinfo_fp) != 1:
            raise FileNotFoundError(f'Unable to find one Recording Info file - Found: {recinfo_fp}')
        if len(prb_adaptor_fp) != 1:
            raise FileNotFoundError(f'Unable to find one Probe Adapter file - Found: {prb_adaptor_fp}')

        # read recInfo file
        recInfo = {}
        with h5py.File(str(recinfo_fp[0]), mode='r') as f:  # ephys file
            info = f['recInfo']
            recInfo['fs'] = info['samplingRate'][0][0]
            recInfo['channel_num'] = info['numRecChan'][0][0]

            rec_date = str().join(chr(c) for c in info['date'])
            recInfo['recording_time'] = datetime.strptime(rec_date, '%d_%b_%Y_%H_%M_%S')
            recInfo['recording_system'] = str().join(chr(c) for c in info['sys'])

        # read adapter file
        adapter = {}
        with open(prb_adaptor_fp[0], mode='r') as f:
            for line in f.readlines():
                if line.startswith('%') or line.startswith('\n'):
                    continue
                split_vals = line.split('=')
                k = split_vals[0]
                v = split_vals[1]
                try:
                    v_str = re.match('\[.*\]', v.strip()).group()
                    adapter[k.strip()] = ast.literal_eval(v_str.replace(' ', ','))
                except:
                    adapter[k.strip()] = v.strip()

        channel_map = np.array(adapter['channels'])

        # read JRCLUST results
        jrclust = JRCLUST(jrclust_fp[0])

        # probe type
        probe_type, _, adapter_type = prb_adaptor_fp[0].stem.split('_')

        probe_data = {'probe_type': probe_type,
                      'sampling_rate': recInfo['fs'],
                      'channel_num': recInfo['channel_num'],
                      'recording_time': recInfo['recording_time'],
                      'recording_system': recInfo['recording_system'],
                      'clustering_method': jrclust.JRCLUST_version,
                      'unit': jrclust.data['units'],
                      'unit_quality': jrclust.data['unit_notes'],
                      'electrode': channel_map[jrclust.data['vmax_unit_site']-1],
                      'unit_posx': jrclust.data['unit_xpos'],
                      'unit_posy': jrclust.data['unit_ypos'],
                      'spike_times': jrclust.data['spikes'],
                      'spike_sites': jrclust.data['spike_sites'],
                      'spike_depths': jrclust.data['spike_depths'],
                      'unit_amp': jrclust.data['unit_amp'],
                      'unit_snr': jrclust.data['unit_snr'],
                      'waveform': jrclust.data['unit_wav'],  # (unit x channel x sample)
                      'ephys_files': [fp.relative_to(self.root_data_dir) for fp in (jrclust_fp, recinfo_fp, prb_adaptor_fp)]
                      }

        return [probe_data]  # return a list of dictionary, one for data from one probe<|MERGE_RESOLUTION|>--- conflicted
+++ resolved
@@ -3,15 +3,12 @@
 from datetime import datetime
 import scipy.io as spio
 import numpy as np
-<<<<<<< HEAD
 import h5py
 import ast
 
 from .jrclust import JRCLUST
 
-=======
 import os
->>>>>>> 4e8c42a0
 
 """
 This module houses a LoaderClass for Vincent's data format
