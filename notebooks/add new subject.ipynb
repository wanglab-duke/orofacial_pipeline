--- conflicted
+++ resolved
@@ -33,11 +33,7 @@
      "name": "stdout",
      "output_type": "stream",
      "text": [
-<<<<<<< HEAD
       "Connecting vincent@datajoint-db.orofacial-sensorimotor-circuits.org:3306\n"
-=======
-      "Connecting wenxi@datajoint-db.orofacial-sensorimotor-circuits.org:3306\n"
->>>>>>> 7da41ec9
      ]
     }
    ],
@@ -47,11 +43,7 @@
   },
   {
    "cell_type": "code",
-<<<<<<< HEAD
    "execution_count": 7,
-=======
-   "execution_count": 9,
->>>>>>> 7da41ec9
    "metadata": {},
    "outputs": [
     {
@@ -134,45 +126,22 @@
        "<td>wenxi</td>\n",
        "<td>999999</td>\n",
        "<td>2020-01-01</td>\n",
-<<<<<<< HEAD
        "<td>F</td>\n",
        "<td>Lab made</td></tr><tr><td>vIRt43</td>\n",
        "<td>vincent</td>\n",
        "<td>1276140</td>\n",
        "<td>2019-09-01</td>\n",
        "<td>F</td>\n",
-       "<td>Lab made</td></tr><tr><td>vIRt47</td>\n",
-       "<td>vincent</td>\n",
-       "<td>1206423</td>\n",
-       "<td>2019-12-01</td>\n",
-       "<td>F</td>\n",
-       "<td>Lab made</td></tr><tr><td>vIRt48</td>\n",
-       "<td>vincent</td>\n",
-       "<td>1311202</td>\n",
-       "<td>2019-12-01</td>\n",
-       "<td>F</td>\n",
-       "<td>Lab made</td></tr><tr><td>vIRt49</td>\n",
-       "<td>vincent</td>\n",
-       "<td>1347639</td>\n",
-       "<td>2020-03-20</td>\n",
-=======
->>>>>>> 7da41ec9
-       "<td>F</td>\n",
        "<td>Lab made</td> </tr> </tbody>\n",
        "            </table>\n",
        "            \n",
-<<<<<<< HEAD
        "            <p>Total: 5</p></div>\n",
-=======
-       "            <p>Total: 1</p></div>\n",
->>>>>>> 7da41ec9
        "            "
       ],
       "text/plain": [
        "*subject_id    username     cage_number    date_of_birth  sex     animal_source \n",
        "+------------+ +----------+ +------------+ +------------+ +-----+ +------------+\n",
        "rec8           wenxi        999999         2020-01-01     F       Lab made      \n",
-<<<<<<< HEAD
        "vIRt43         vincent      1276140        2019-09-01     F       Lab made      \n",
        "vIRt47         vincent      1206423        2019-12-01     F       Lab made      \n",
        "vIRt48         vincent      1311202        2019-12-01     F       Lab made      \n",
@@ -181,12 +150,6 @@
       ]
      },
      "execution_count": 7,
-=======
-       " (Total: 1)"
-      ]
-     },
-     "execution_count": 9,
->>>>>>> 7da41ec9
      "metadata": {},
      "output_type": "execute_result"
     }
@@ -212,26 +175,7 @@
   },
   {
    "cell_type": "code",
-<<<<<<< HEAD
    "execution_count": 6,
-=======
-   "execution_count": 8,
-   "metadata": {},
-   "outputs": [],
-   "source": [
-    "# Standard insertion method: dictionary\n",
-    "lab.Subject.insert1({'subject_id': 'rec8',\n",
-    "                     'username': 'wenxi',\n",
-    "                     'sex': 'F',\n",
-    "                     'cage_number': '999999',\n",
-    "                     'date_of_birth': '2020-01-01',\n",
-    "                     'animal_source': 'Lab made'})"
-   ]
-  },
-  {
-   "cell_type": "code",
-   "execution_count": 4,
->>>>>>> 7da41ec9
    "metadata": {},
    "outputs": [],
    "source": [
